--- conflicted
+++ resolved
@@ -1,15 +1,10 @@
 # Bash Shell examples
 
-<<<<<<< HEAD
-When you review the examples on this site, it is possible to think that making use of AI with Ollama will be hard. You need an orchestrator, and vector database, complicated infrastructure, and more. But that is not always the case. Ollama is designed to be easy to use, and to be used in any environment.
+When calling `ollama`, you can pass it a file to run all the prompts in the file, one after the other:
 
-The two examples here show how to list the models and query them from a simple bash script.
-=======
-When calling `ollama`, you can pass it a file to run all the prompts in the file, one after the other. This concept is used in two examples
+`ollama run llama2 < sourcequestions.txt`
 
-## Bulk Questions
-`bulkquestions.sh` is a script that runs all the questions in `sourcequestions` using the llama2 model and outputs the answers.
+This concept is used in the following example.
 
 ## Compare Models
-`comparemodels.sh` is a script that runs all the questions in `sourcequestions` using any 4 models you choose that you have already pulled from the Ollama library or have created locally.
->>>>>>> f3196163
+`comparemodels.sh` is a script that runs all the questions in `sourcequestions.txt` using any 4 models you choose that you have already pulled from the Ollama library or have created locally.